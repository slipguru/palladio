--- conflicted
+++ resolved
@@ -160,9 +160,9 @@
     # Setup the internal splitting for model selection
     int_k = config.internal_k
 
-<<<<<<< HEAD
     # TODO: fix this and make it more general
-    if isinstance(config.learner_class, l1l2Classifier):
+    if config.learner_class == l1l2Classifier:
+    # if isinstance(config.learner_class, l1l2Classifier):
         # since it requires the labels, it can't be done before they are loaded
         ms_split = config.cv_splitting(Ytr, int_k, rseed=time.clock())
         config.learner_params['ms_split'] = ms_split
@@ -170,14 +170,12 @@
         config.learner_params['internal_k'] = int_k
         ms_split = None
 
+    # Add process rank
+    config.learner_params['process_rank'] = rank
+    
     # Create the object that will actually perform
     # the classification/feature selection
-=======
-    # Add process rank
-    config.learner_params['process_rank'] = rank
-
-    # Create the object that will actually perform the classification/feature selection
->>>>>>> 1527ae1a
+
     clf = config.learner_class(config.learner_params)
 
     # Set the actual data and perform
