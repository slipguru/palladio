import os
import imp
import shutil
import cPickle as pkl
import numpy as np
import time
<<<<<<< HEAD
import pandas as pd
=======
>>>>>>> 6bb71662

from hashlib import sha512

from .utils import sec_to_timestring
from .wrappers.l1l2 import l1l2Classifier  # need to check type

# Initialize GLOBAL MPI variables (or dummy ones for the single process case)
try:
    from mpi4py import MPI

    comm = MPI.COMM_WORLD
    size = comm.Get_size()
    rank = comm.Get_rank()
    name = MPI.Get_processor_name()

    IS_MPI_JOB = True

except:

    comm = None
    size = 1
    rank = 0
    name = 'localhost'

    IS_MPI_JOB = False


def generate_job_list(N_jobs_regular, N_jobs_permutation):
    """Generate a vector used to distribute jobs among nodes.

    Given the total number of processes, generate a list of jobs distributing
    the load, so that each process has approximately the same amount of work
    to do (i.e., the same number of regular and permutated instances of the
    experiment).

    Parameters
    ----------
    N_jobs_regular : int
        The number of *regular* jobs, i.e. experiments where the labels
        have not been randomly shuffled.

    N_jobs_permutation : int
        The number of experiments for the permutation test, i.e. experiments
        where the labels *in the training set* will be randomly shuffled in
        order to disrupt any relationship between data and labels.

    Returns
    -------
    type_vector : numpy.ndarray
        A vector whose entries are either 0 or 1, representing respectively a
        job where a *regular* experiment is performed and one where an
        experiment where labels *in the training set* are randomly shuffled
        is performed.
    """
    # The total number of jobs
    N_jobs_total = N_jobs_permutation + N_jobs_regular

    # A vector representing the type of experiment: 1 for permutation, 0 for regular
    type_vector = np.ones((N_jobs_total,))
    type_vector[N_jobs_permutation:] = 0
    np.random.shuffle(type_vector)

    return type_vector


def run_experiment(data, labels, config_dir, config, is_permutation_test, custom_name):
    """Run a single independent experiment.

    Perform a single experiment, which is divided in three main stages:

    * Dataset Splitting
    * Model Selection
    * Model Assessment

    The details of the process actually depend on the algorithms used.

    Parameters
    ----------
    data : ndarray
        A :math:`n \\times p` matrix describing the input data.

    labels : ndarray
        A :math:`n`-dimensional vector containing the labels indicating the
        class of the samples.

    config_dir : string
        The path to the folder containing the configuration file, which will
        also contain the main session folder.

    config : object
        The object containing all configuration parameters for the session.

    is_permutation_test : bool
        A flag indicatin whether the experiment is part of the permutation test
        (and therefore has had its training labels randomly shuffled) or not.

    custom_name : string
        The name of the subfolder where the experiments' results will be
        stored. It is a combination of a prefix which is either ``regular`` or
        ``permutation`` depending on the nature of the experiment, followed
        by two numbers which can be used to identify the experiment, for
        debugging purposes.
    """
    result_path = os.path.join(config_dir, config.result_path)  # result base dir

    # Create experiment folders
    result_dir = os.path.join(result_path, custom_name)
    os.mkdir(result_dir)

    # Produce a seed for the pseudo random generator
    rseed = 0
    aux = sha512(name).digest()  # hash the machine's name
    # extract integers from the sha
    for c in aux:
        try:
            rseed += int(c)
        except ValueError:
            pass
    rseed = time.time()
    rseed += rank

    # Split the dataset in learning and test set
    # Use a trick to keep the original splitting strategy
    aux_splits = config.cv_splitting(labels, int(round(1/(config.test_set_ratio))), rseed=rseed)
    # aux_splits = config.cv_splitting(labels, int(round(1/(config.test_set_ratio))))

    # idx_lr = aux_splits[0][0]
    # idx_ts = aux_splits[0][1]

    # A quick workaround to get just the first couple of the list;
<<<<<<< HEAD
    # one iteration the break the loop
=======
    # one iteration, then break the loop
>>>>>>> 6bb71662
    for idx_tr, idx_ts in aux_splits:
        idx_lr = idx_tr
        idx_ts = idx_ts
        break

    data_lr = data[idx_lr, :]
    labels_lr = labels[idx_lr]

    data_ts = data[idx_ts, :]
    labels_ts = labels[idx_ts]

    # Compute the ranges of the parameters using only the learning set
    # TODO FIX
    if is_permutation_test:
        labels_perm = labels_lr.copy()
        np.random.shuffle(labels_perm)

    Xtr = data_lr
    Ytr = labels_perm if is_permutation_test else labels_lr
    Xts = data_ts
    Yts = labels_ts

    # Setup the internal splitting for model selection
    int_k = config.internal_k
<<<<<<< HEAD
    ms_split = config.cv_splitting(Ytr, int_k, rseed=time.clock())  # since it requires the labels, it can't be done before those are loaded
    config.params['ms_split'] = ms_split

    # Create the object that will actually perform the classification/feature selection
    clf = config.learner_class(config.params)

    # Set the actual data and perform additional steps such as rescaling parameters etc.
=======

    # TODO: fix this and make it more general
    if isinstance(config.learner_class, l1l2Classifier):
        # since it requires the labels, it can't be done before they are loaded
        ms_split = config.cv_splitting(Ytr, int_k, rseed=time.clock())
        config.learner_params['ms_split'] = ms_split
    else:
        config.learner_params['internal_k'] = int_k
        ms_split = None

    # Create the object that will actually perform
    # the classification/feature selection
    clf = config.learner_class(config.learner_params)

    # Set the actual data and perform
    # additional steps such as rescaling parameters etc.
>>>>>>> 6bb71662
    clf.setup(Xtr, Ytr, Xts, Yts)

    # Workaround: this is gonna work only if clf is an l1l2Classifier
    try:
        param_1_range = clf._tau_range
        param_2_range = clf._lambda_range
    except:
        param_1_range = None
        param_2_range = None
    ###

    result = clf.run()

    # result = out['result']
    result['labels_ts'] = labels_ts  # also save labels

    # save results
    with open(os.path.join(result_dir, 'result.pkl'), 'w') as f:
        pkl.dump(result, f, pkl.HIGHEST_PROTOCOL)

    in_split = {
        'ms_split': ms_split,
        # 'outer_split': aux_splits[0]
        'outer_split': (idx_lr, idx_ts),
        'param_ranges': (param_1_range, param_2_range)
    }

    with open(os.path.join(result_dir, 'in_split.pkl'), 'w') as f:
        pkl.dump(in_split, f, pkl.HIGHEST_PROTOCOL)

    return

<<<<<<< HEAD

def load_data(config_path, config, data_path, labels_path):
    """Load data, labels and variables names.

    Parameters
    ----------
    config_path : string
        A path to the configuration file containing all required information
        to run a **PALLADIO** session.

    config : object
        The object containing all configuration parameters for the session.

    data_path : string
        A path to the data file.

    labels_path : string
        A path to the labels file.
    """
    # Configuration File
    config_dir = os.path.dirname(config_path)

    if rank == 0:
        print("") #--------------------------------------------------------------------
        print('Reading data... ')

    ### Read data
    pd_data = pd.read_csv(data_path, header=0, index_col=0)

    if config.samples_on == 'col':
        pd_data = pd_data.transpose()

    probeset_names = pd_data.columns

    if not config.data_preprocessing is None:
        if rank == 0:
            print("Preprocessing data...")
        config.data_preprocessing.load_data(pd_data)
        pd_data = config.data_preprocessing.process()

    ### Read labels
    pd_labels = pd.read_csv(labels_path, header=0, index_col=0)

    if not config.positive_label is None:
        poslab = config.positive_label
    else:
        uv = np.sort(np.unique(pd_labels.values))

        if len(uv) != 2:
            raise Exception("More than two unique values in the labels array")

        poslab = uv[0]

    def _toPlusMinus(x):
        """Converts the values in the labels"""
        if x == poslab:
            return +1.0
        else:
            return -1.0

    pd_labels_mapped = pd_labels.applymap(_toPlusMinus)

    data = pd_data.as_matrix()
    labels = pd_labels_mapped.as_matrix().ravel()

    return data, labels, probeset_names
=======
>>>>>>> 6bb71662


def main(config_path):
    """Main function.

    The main function, performs initial tasks such as creating the main session
    folder and copying files inside it,
    as well as distributing the jobs on all available machines.

    Parameters
    ----------
    config_path : string
        A path to the configuration file containing all required information
        to run a **PALLADIO** session.
    """
    if rank == 0:
        t0 = time.time()

    ##########################
    ### LOAD CONFIGURATION ###
    ##########################

    config_dir = os.path.dirname(config_path)

    ### For some reason, it must be atomic
    imp.acquire_lock()
    config = imp.load_source('config', config_path)
    imp.release_lock()

    ####################
    ### LOAD DATASET ###
    ####################

    if rank == 0:
        print("Loading dataset...")

    dataset = config.dataset_class(
        config.dataset_files,
        config.dataset_options
    )

    data, labels, _  = dataset.load_dataset(config_dir)

    ### Create base results dir if it does not already exist
    ### Also copy dataset files inside it
    if rank == 0:
        result_path = os.path.join(config_dir, config.result_path) #result base dir

        if not os.path.exists(result_path):
            os.mkdir(result_path)

        shutil.copy(config_path, os.path.join(result_path, 'config.py'))

        ### CREATE HARD LINK IN SESSION FOLDER
        dataset.copy_files(config_dir, result_path)

    ###!!!!!!!!!!!!!!!!!!!!!!!!!!!!!!!!!!!!!!!!!!!!!!!!!!!!!!!!!!!!!!!!!!!!!!!!
    ###!!!!!!!!!!!!!!!!!!!!!!!!!!!!!!!!!!!!!!!!!!!!!!!!!!!!!!!!!!!!!!!!!!!!!!!!

    if IS_MPI_JOB:
        ### Wait for the folder to be created and files to be copied
        comm.barrier()

    if rank == 0:
        print('  * Data shape:', data.shape)
        print('  * Labels shape:', labels.shape)

    # Experimental design
    N_jobs_regular = config.N_jobs_regular
    N_jobs_permutation = config.N_jobs_permutation

    if rank == 0:
        job_list = generate_job_list(N_jobs_regular, N_jobs_permutation)
    else:
        job_list = None

    ### XXX Fix for single machine!!!
    ### Distribute job list with broadcast
    job_list = comm.bcast(job_list, root=0)

    ### Compute which jobs each process has to handle
    N_jobs_total = N_jobs_permutation + N_jobs_regular

    jobs_per_proc = N_jobs_total/size
    exceeding_jobs = N_jobs_total%size

    ### compute the local offset
    heavy_jobs = min(rank, exceeding_jobs) # jobs that make one extra iteration
    light_jobs = rank - heavy_jobs
    offset = heavy_jobs*(jobs_per_proc + 1) + light_jobs*jobs_per_proc
    idx = np.arange(offset, offset + jobs_per_proc + int(rank < exceeding_jobs))

    ### The jobs handled by this process
    local_jobs = job_list[idx]

    # print("Job {}, handling jobs {}".format(rank, idx))

    for i, is_permutation_test in enumerate([bool(x) for x in local_jobs]):

        # print("Job {}, is permutation test? {}".format(rank, is_permutation_test))

        ### Create a custom name for the experiment based on whether it is a permutation test,
        ### the process' rank and a sequential number
        custom_name = "{}_p_{}_i_{}".format(("permutation" if is_permutation_test else "regular"), rank, i)

        run_experiment(data, labels, config_dir, config, is_permutation_test, custom_name)

        print("[{}_{}] finished experiment {}".format(name, rank, i))

    if IS_MPI_JOB:
        ### Wait for all experiments to finish before taking the time
        comm.barrier()

    if rank == 0:
        t100 = time.time()

    if rank == 0:
        with open(os.path.join(result_path, 'report.txt'), 'w') as rf:

            rf.write("Total elapsed time: {}".format(sec_to_timestring(t100-t0)))

    return<|MERGE_RESOLUTION|>--- conflicted
+++ resolved
@@ -4,10 +4,6 @@
 import cPickle as pkl
 import numpy as np
 import time
-<<<<<<< HEAD
-import pandas as pd
-=======
->>>>>>> 6bb71662
 
 from hashlib import sha512
 
@@ -138,11 +134,7 @@
     # idx_ts = aux_splits[0][1]
 
     # A quick workaround to get just the first couple of the list;
-<<<<<<< HEAD
-    # one iteration the break the loop
-=======
     # one iteration, then break the loop
->>>>>>> 6bb71662
     for idx_tr, idx_ts in aux_splits:
         idx_lr = idx_tr
         idx_ts = idx_ts
@@ -167,15 +159,6 @@
 
     # Setup the internal splitting for model selection
     int_k = config.internal_k
-<<<<<<< HEAD
-    ms_split = config.cv_splitting(Ytr, int_k, rseed=time.clock())  # since it requires the labels, it can't be done before those are loaded
-    config.params['ms_split'] = ms_split
-
-    # Create the object that will actually perform the classification/feature selection
-    clf = config.learner_class(config.params)
-
-    # Set the actual data and perform additional steps such as rescaling parameters etc.
-=======
 
     # TODO: fix this and make it more general
     if isinstance(config.learner_class, l1l2Classifier):
@@ -192,7 +175,6 @@
 
     # Set the actual data and perform
     # additional steps such as rescaling parameters etc.
->>>>>>> 6bb71662
     clf.setup(Xtr, Ytr, Xts, Yts)
 
     # Workaround: this is gonna work only if clf is an l1l2Classifier
@@ -225,76 +207,6 @@
 
     return
 
-<<<<<<< HEAD
-
-def load_data(config_path, config, data_path, labels_path):
-    """Load data, labels and variables names.
-
-    Parameters
-    ----------
-    config_path : string
-        A path to the configuration file containing all required information
-        to run a **PALLADIO** session.
-
-    config : object
-        The object containing all configuration parameters for the session.
-
-    data_path : string
-        A path to the data file.
-
-    labels_path : string
-        A path to the labels file.
-    """
-    # Configuration File
-    config_dir = os.path.dirname(config_path)
-
-    if rank == 0:
-        print("") #--------------------------------------------------------------------
-        print('Reading data... ')
-
-    ### Read data
-    pd_data = pd.read_csv(data_path, header=0, index_col=0)
-
-    if config.samples_on == 'col':
-        pd_data = pd_data.transpose()
-
-    probeset_names = pd_data.columns
-
-    if not config.data_preprocessing is None:
-        if rank == 0:
-            print("Preprocessing data...")
-        config.data_preprocessing.load_data(pd_data)
-        pd_data = config.data_preprocessing.process()
-
-    ### Read labels
-    pd_labels = pd.read_csv(labels_path, header=0, index_col=0)
-
-    if not config.positive_label is None:
-        poslab = config.positive_label
-    else:
-        uv = np.sort(np.unique(pd_labels.values))
-
-        if len(uv) != 2:
-            raise Exception("More than two unique values in the labels array")
-
-        poslab = uv[0]
-
-    def _toPlusMinus(x):
-        """Converts the values in the labels"""
-        if x == poslab:
-            return +1.0
-        else:
-            return -1.0
-
-    pd_labels_mapped = pd_labels.applymap(_toPlusMinus)
-
-    data = pd_data.as_matrix()
-    labels = pd_labels_mapped.as_matrix().ravel()
-
-    return data, labels, probeset_names
-=======
->>>>>>> 6bb71662
-
 
 def main(config_path):
     """Main function.
